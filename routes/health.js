--- conflicted
+++ resolved
@@ -755,23 +755,11 @@
 function calculateConfidenceScore(role) {
   if (role.status !== 'fulfilled') return 0;
 
-  // Fix: Ensure content is a string
-  const content = typeof role.content === 'string' ? role.content : String(role.content || '');
-  if (!content || content.trim().length === 0) return 0.1; // Minimal score for empty content
-
-  let score = 0.4; // Improved base score for better calibration
+  let score = 0.3; // Lower base score for more discriminating calculation
+  const content = role.content || '';
   const wordCount = content.split(' ').length;
   const sentenceCount = content.split(/[.!?]+/).filter(s => s.trim().length > 0).length;
 
-<<<<<<< HEAD
-  // Enhanced length factor with improved optimal ranges
-  if (wordCount >= 25 && wordCount <= 200) score += 0.25; // Optimal range (expanded)
-  else if (wordCount >= 10 && wordCount < 25) score += 0.15; // Acceptable short
-  else if (wordCount > 200 && wordCount <= 400) score += 0.18; // Acceptable long
-  else if (wordCount > 400) score += 0.05; // Too verbose
-  else if (wordCount >= 5) score += 0.05; // Very short but has some content
-  else score -= 0.05; // Too short (reduced penalty)
-=======
   // Enhanced length factor with model-specific optimal ranges
   const modelName = role.metadata?.model || role.model || '';
   let optimalRange = [30, 150]; // Default range
@@ -796,7 +784,6 @@
   } else {
     score -= 0.1; // Too short for effective response
   }
->>>>>>> 78340433
 
   // Structure and grammar quality (weighted 0.2)
   let structureScore = 0;
@@ -858,16 +845,6 @@
     else if (responseTime > 10000) score -= 0.02; // Slow response penalty
   }
 
-<<<<<<< HEAD
-  // Dynamic model-specific adjustments based on performance tracking
-  const modelName = role.metadata?.model || role.model;
-  const modelAdjustments = getModelPerformanceAdjustment(modelName);
-  score += modelAdjustments;
-
-  // Response quality validation bonus
-  if (hasHighQualityIndicators(content)) {
-    score += 0.05;
-=======
   // Model-specific adjustments based on known capabilities
   const modelAdjustments = {
     'gpt-4o': 0.05,
@@ -878,42 +855,9 @@
   const currentModelName = role.metadata?.model || role.model;
   if (currentModelName && modelAdjustments[currentModelName]) {
     score += modelAdjustments[currentModelName];
->>>>>>> 78340433
   }
 
   return Math.max(0, Math.min(1.0, score));
-}
-
-/**
- * Dynamic model performance adjustment based on historical data
- */
-function getModelPerformanceAdjustment(modelName) {
-  // Enhanced model reliability based on observed performance patterns
-  const modelReliability = {
-    'gpt-4o': 0.06,           // Highest quality, most reliable
-    'gpt-4o-mini': 0.03,      // Good balance of quality and speed
-    'claude-3-5-haiku-latest': 0.04, // Fast and reliable
-    'gemini-2.0-flash': 0.02, // Often shorter responses, needs boost
-    'gpt-3.5-turbo': 0.01     // Fallback model
-  };
-
-  return modelReliability[modelName] || 0.02; // Default adjustment
-}
-
-/**
- * Check for high-quality response indicators
- */
-function hasHighQualityIndicators(content) {
-  const qualityIndicators = [
-    /\b(specifically|particularly|furthermore|additionally|moreover)\b/i,
-    /\b(analysis|evaluation|assessment|consideration)\b/i,
-    /\b(approach|strategy|methodology|framework)\b/i,
-    /\b(example|instance|illustration|demonstration)\b/i,
-    /\d+[%$]|\d+\.\d+/, // Numbers with units or decimals
-    /\b(research|study|evidence|data)\b/i
-  ];
-
-  return qualityIndicators.some(pattern => pattern.test(content));
 }
 
 /**
@@ -1144,12 +1088,6 @@
   const lengthVariance = lengths.reduce((sum, l) => sum + Math.pow(l - avgLength, 2), 0) / lengths.length;
   const lengthAgreement = Math.max(0, 1 - (lengthVariance / (avgLength * avgLength + 1)));
 
-<<<<<<< HEAD
-  // Enhanced semantic similarity (40% weight)
-  let semanticAgreement = 0;
-  if (successful.length >= 2) {
-    semanticAgreement = calculateEnhancedSemanticSimilarity(successful.map(r => r.content));
-=======
   // Enhanced semantic similarity analysis (40% weight)
   let semanticAgreement = 0;
   if (successful.length >= 2) {
@@ -1201,7 +1139,6 @@
     }
 
     semanticAgreement = comparisons > 0 ? totalSimilarity / comparisons : 0;
->>>>>>> 78340433
   }
 
   // Weighted combination with enhanced factors
@@ -1359,14 +1296,6 @@
       else lengthMultiplier = 0.7;
     }
 
-<<<<<<< HEAD
-    // Enhanced model reliability factor with dynamic tracking
-    const modelName = role.metadata?.model || role.model;
-    const reliabilityMultiplier = getModelReliabilityMultiplier(modelName);
-
-    // Content quality multiplier
-    const qualityMultiplier = calculateContentQualityMultiplier(role.content);
-=======
     // Enhanced model reliability with recent performance data
     const modelReliability = {
       'gpt-4o': 1.18, // Increased for premium performance
@@ -1379,10 +1308,9 @@
     };
     const roleModelName = role.metadata?.model || role.model;
     const reliabilityMultiplier = modelReliability[roleModelName] || 1.0;
->>>>>>> 78340433
-
-    // Calculate final weight with all factors
-    const finalWeight = baseWeight * timeMultiplier * lengthMultiplier * reliabilityMultiplier * qualityMultiplier;
+
+    // Calculate final weight
+    const finalWeight = baseWeight * timeMultiplier * lengthMultiplier * reliabilityMultiplier;
     weights[role.role] = finalWeight;
     totalWeight += finalWeight;
   });
@@ -1406,17 +1334,6 @@
 }
 
 /**
-<<<<<<< HEAD
- * Enhanced consensus strength calculation with improved thresholds
- */
-function calculateConsensusStrength(weights) {
-  const values = Object.values(weights);
-  if (values.length === 0) return 'insufficient-data';
-
-  const maxWeight = Math.max(...values);
-  const sortedWeights = values.sort((a, b) => b - a);
-  const secondMaxWeight = sortedWeights[1] || 0;
-=======
  * Enhanced consensus strength calculation with multiple factors
  */
 function calculateConsensusStrength(weights) {
@@ -1426,19 +1343,11 @@
   const maxWeight = values[0];
   const secondMaxWeight = values[1] || 0;
   const thirdMaxWeight = values[2] || 0;
->>>>>>> 78340433
   const margin = maxWeight - secondMaxWeight;
 
   // Calculate weight distribution entropy for additional insight
   const entropy = calculateWeightEntropy(weights);
 
-<<<<<<< HEAD
-  // Enhanced consensus classification
-  if (maxWeight > 0.55 && margin > 0.15 && entropy < 0.8) return 'strong';
-  if (maxWeight > 0.4 && margin > 0.1) return 'moderate';
-  if (maxWeight > 0.35) return 'weak';
-  return 'very-weak';
-=======
   // Multi-factor consensus analysis
   const factors = {
     dominance: maxWeight > 0.6, // Clear winner
@@ -1462,7 +1371,6 @@
   } else {
     return 'weak';
   }
->>>>>>> 78340433
 }
 
 /**
@@ -1473,18 +1381,6 @@
   const maxWeight = values[0];
   const secondMaxWeight = values[1] || 0;
   const consensus = calculateConsensusStrength(weights);
-<<<<<<< HEAD
-  const responseCount = roles.length;
-
-  if (consensus === 'strong') {
-    return `High confidence recommendation - clear winner with ${(maxWeight * 100).toFixed(1)}% weight from ${responseCount} models`;
-  } else if (consensus === 'moderate') {
-    return `Moderate confidence - leading response has ${(maxWeight * 100).toFixed(1)}% weight, consider alternatives`;
-  } else if (consensus === 'weak') {
-    return `Weak consensus - responses are competitive, winner has ${(maxWeight * 100).toFixed(1)}% weight`;
-  } else {
-    return `Very weak consensus - highly distributed responses, manual review strongly recommended`;
-=======
   const entropy = calculateWeightEntropy(weights);
   const margin = maxWeight - secondMaxWeight;
 
@@ -1512,46 +1408,7 @@
 
     default:
       return `Uncertain consensus - ${winnerModel} selected but voting patterns unclear. Review recommended.`;
->>>>>>> 78340433
-  }
-}
-
-/**
- * Get model reliability multiplier for voting
- */
-function getModelReliabilityMultiplier(modelName) {
-  const reliabilityMap = {
-    'gpt-4o': 1.12,
-    'gpt-4o-mini': 1.0,
-    'claude-3-5-haiku-latest': 1.06,
-    'gemini-2.0-flash': 1.15, // Boost for shorter responses
-    'gpt-3.5-turbo': 0.95
-  };
-
-  return reliabilityMap[modelName] || 1.0;
-}
-
-/**
- * Calculate content quality multiplier for voting
- */
-function calculateContentQualityMultiplier(content) {
-  if (!content || typeof content !== 'string') return 0.8;
-
-  let multiplier = 1.0;
-
-  // Coherence indicators
-  if (/\b(therefore|thus|consequently|as a result)\b/i.test(content)) multiplier += 0.05;
-
-  // Depth indicators
-  if (/\b(detailed|comprehensive|thorough|extensive)\b/i.test(content)) multiplier += 0.04;
-
-  // Structure indicators
-  if (content.includes('\n') || /\d+\.|•|-/.test(content)) multiplier += 0.03;
-
-  // Specificity indicators
-  if (/\b\d+%|\$\d+|\d+\.\d+/.test(content)) multiplier += 0.03;
-
-  return Math.min(1.15, multiplier); // Cap at 15% bonus
+  }
 }
 
 /**
@@ -1576,69 +1433,4 @@
 
 
 
-/**
- * Enhanced semantic similarity calculation with multiple techniques
- */
-function calculateEnhancedSemanticSimilarity(responses) {
-  if (responses.length < 2) return 0;
-
-  let totalSimilarity = 0;
-  let comparisons = 0;
-
-  for (let i = 0; i < responses.length; i++) {
-    for (let j = i + 1; j < responses.length; j++) {
-      const similarity = calculatePairwiseSimilarity(responses[i], responses[j]);
-      totalSimilarity += similarity;
-      comparisons++;
-    }
-  }
-
-  return comparisons > 0 ? totalSimilarity / comparisons : 0;
-}
-
-/**
- * Calculate similarity between two responses using multiple metrics
- */
-function calculatePairwiseSimilarity(text1, text2) {
-  if (!text1 || !text2) return 0;
-
-  // Normalize texts
-  const norm1 = text1.toLowerCase().trim();
-  const norm2 = text2.toLowerCase().trim();
-
-  // Word overlap similarity (Jaccard index)
-  const words1 = new Set(norm1.split(/\W+/).filter(w => w.length > 2));
-  const words2 = new Set(norm2.split(/\W+/).filter(w => w.length > 2));
-  const intersection = new Set([...words1].filter(x => words2.has(x)));
-  const union = new Set([...words1, ...words2]);
-  const jaccardSimilarity = union.size > 0 ? intersection.size / union.size : 0;
-
-  // N-gram similarity (bigrams)
-  const bigrams1 = getBigrams(norm1);
-  const bigrams2 = getBigrams(norm2);
-  const bigramIntersection = new Set([...bigrams1].filter(x => bigrams2.has(x)));
-  const bigramUnion = new Set([...bigrams1, ...bigrams2]);
-  const bigramSimilarity = bigramUnion.size > 0 ? bigramIntersection.size / bigramUnion.size : 0;
-
-  // Length similarity
-  const lengthSimilarity = 1 - Math.abs(norm1.length - norm2.length) / Math.max(norm1.length, norm2.length, 1);
-
-  // Weighted combination
-  return (jaccardSimilarity * 0.5) + (bigramSimilarity * 0.3) + (lengthSimilarity * 0.2);
-}
-
-/**
- * Extract bigrams from text
- */
-function getBigrams(text) {
-  const words = text.split(/\W+/).filter(w => w.length > 1);
-  const bigrams = new Set();
-
-  for (let i = 0; i < words.length - 1; i++) {
-    bigrams.add(`${words[i]} ${words[i + 1]}`);
-  }
-
-  return bigrams;
-}
-
 module.exports = router;